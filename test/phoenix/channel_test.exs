--- conflicted
+++ resolved
@@ -271,7 +271,6 @@
     end
   end
 
-<<<<<<< HEAD
   test "phoenix channel returns heartbeat message when received" do
     socket = %Socket{pid: self, router: Router9, channel: "phoenix"}
     msg  = """
@@ -282,7 +281,7 @@
     assert match?(%Message{channel: "phoenix", topic: "conn", event: "heartbeat", message: %{}},
                   Message.parse!(json))
   end
-=======
+
   test "socket state can change when receiving regular process messages" do
     defmodule Chan10 do
       use Phoenix.Channel
@@ -308,6 +307,4 @@
 
     assert Socket.get_assign(socket, socket.channel, "topic", :foo) == :bar
   end
-
->>>>>>> 37a8ec34
 end
